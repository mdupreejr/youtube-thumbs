--- conflicted
+++ resolved
@@ -27,8 +27,6 @@
 export HOST="0.0.0.0"
 bashio::log.info "API binding to all interfaces (${HOST}:${PORT})"
 
-<<<<<<< HEAD
-=======
 SQLITE_WEB_HOST_CONFIG=$(bashio::config 'sqlite_web_host')
 SQLITE_WEB_HOST_ENV="${SQLITE_WEB_HOST:-}"
 if bashio::var.has_value "${SQLITE_WEB_HOST_ENV}"; then
@@ -40,7 +38,6 @@
 fi
 bashio::log.info "sqlite_web binding: ${SQLITE_WEB_HOST}"
 
->>>>>>> a77b27dd
 export LOG_LEVEL=$(bashio::config 'log_level')
 
 # Not-found cache configuration (hours to cache failed video searches)
@@ -186,10 +183,8 @@
     bashio::log.info "No failed queue items to retry"
 fi
 
-<<<<<<< HEAD
 # Note: sqlite_web is now integrated directly into Flask (no separate process needed)
 # See database_proxy.py for WSGI mounting implementation
-=======
 SQLITE_WEB_PORT_CONFIG=$(bashio::config 'sqlite_web_port')
 SQLITE_WEB_PORT_ENV="${SQLITE_WEB_PORT:-}"
 
@@ -227,7 +222,6 @@
 else
     bashio::log.warning "sqlite_web not found; database UI will be unavailable"
 fi
->>>>>>> a77b27dd
 
 cleanup() {
     if [ -n "${QUEUE_WORKER_PID}" ]; then
